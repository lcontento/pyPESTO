import numpy as np
from typing import Dict, List, Tuple
import warnings

from ..optimize import Optimizer
from .parameter import InnerParameter
from .problem import InnerProblem
from .solver import InnerSolver

REDUCED = 'reduced'
STANDARD = 'standard'
MAXMIN = 'max-min'
MAX = 'max'


class OptimalScalingInnerSolver(InnerSolver):
    """
    Solve the inner subproblem of the
    optimal scaling approach for ordinal data.
    """

    def __init__(self,
                 optimizer: Optimizer = None,
                 options: Dict = None):

        self.optimizer = optimizer
        self.options = options
        if self.options is None:
            self.options = OptimalScalingInnerSolver.get_default_options()
        if self.options['method'] == STANDARD \
                and self.options['reparameterized']:
            raise NotImplementedError(
                'Combining standard approach with '
                'reparameterization not implemented.'
            )
        self.x_guesses = None

    def solve(
            self,
            problem: InnerProblem,
            sim: List[np.ndarray],
            sigma: List[np.ndarray],
            scaled: bool,
    ) -> list:
        """
        Get results for every group (inner optimization problem)

        Parameters
        ----------
        problem:
            InnerProblem from pyPESTO hierarchical
        sim:
            Simulations from AMICI
        sigma:
            List of sigmas (not needed for this approach)
        scaled:
            ...
        """
        optimal_surrogates = []
        for gr in problem.get_groups_for_xs(InnerParameter.OPTIMALSCALING):
            xs = problem.get_xs_for_group(gr)
            surrogate_opt_results = optimize_surrogate_data(xs, sim, self.options)
            optimal_surrogates.append(surrogate_opt_results)
        return optimal_surrogates

    @staticmethod
    def calculate_obj_function(x_inner_opt: list):
        """
        Calculate the inner objective function from a list of inner
        optimization results returned from compute_optimal_surrogate_data

        Parameters
        ----------
        x_inner_opt:
            List of optimization results
        """

        if False in [x_inner_opt[idx]['success'] for idx in range(len(x_inner_opt))]:
            obj = np.nan
            warnings.warn(f"Inner optimization failed.")
        else:
            obj = np.sum(
                [x_inner_opt[idx]['fun'] for idx in range(len(x_inner_opt))]
            )
        return obj

    @staticmethod
    def get_default_options() -> Dict:
        """
        Return default options for solving the inner problem,
        if no options provided
         """
        options = {'method': 'reduced',
                   'reparameterized': True,
                   'intervalConstraints': 'max',
                   'minGap': 1e-16}
        return options


def optimize_surrogate_data(xs: List[InnerParameter],
                            sim: List[np.ndarray],
                            options: Dict):
    """Run optimization for inner problem"""

    from scipy.optimize import minimize

    interval_range, interval_gap = \
        compute_interval_constraints(xs, sim, options)
    w = get_weight_for_surrogate(xs, sim)

    def obj_surr(x):
        return obj_surrogate_data(xs, x, sim, interval_gap,
                                  interval_range, w, options)

    inner_options = \
        get_inner_options(options, xs, sim, interval_range, interval_gap)

    results = minimize(obj_surr, **inner_options)
    return results


def get_inner_options(options: Dict,
                      xs: List[InnerParameter],
                      sim: List[np.ndarray],
                      interval_range: float,
                      interval_gap: float) -> Dict:
<<<<<<< HEAD
    """Return default options for scipy optimizer"""
=======
    """Return default otpions for scipy optimizer"""
>>>>>>> c0bdaa05

    from scipy.optimize import Bounds

    min_all, max_all = get_min_max(xs, sim)
    if options['method'] == REDUCED:
        parameter_length = len(xs)
        x0 = np.linspace(
            np.max([min_all, interval_range]),
            max_all + interval_range,
            parameter_length
        )
    elif options['method'] == STANDARD:
        parameter_length = 2 * len(xs)
        x0 = np.linspace(0, max_all + interval_range, parameter_length)
    else:
        raise NotImplementedError(
            f"Unkown optimal scaling method {options['method']}. "
            f"Please use {STANDARD} or {REDUCED}."

        )

    if options['reparameterized']:
        x0 = y2xi(x0, xs, interval_gap, interval_range)
        bounds = Bounds([0] * parameter_length, [max_all] * parameter_length)

        inner_options = {'x0': x0, 'method': 'L-BFGS-B',
                         'options': {'maxiter': 2000, 'ftol': 1e-10},
                         'bounds': bounds}
    else:
        constraints = get_constraints_for_optimization(xs, sim, options)

        inner_options = {'x0': x0, 'method': 'SLSQP',
                         'options': {'maxiter': 2000, 'ftol': 1e-10},
                         'constraints': constraints}
    return inner_options


def get_min_max(xs: List[InnerParameter],
                sim: List[np.ndarray]) -> Tuple[float, float]:
    """Return minimal and maximal simulation value"""

    sim_all = get_sim_all(xs, sim)

    min_all = np.min(sim_all)
    max_all = np.max(sim_all)

    return min_all, max_all

def get_sim_all(xs, sim: List[np.ndarray]) -> list:
    """"Get list of all simulations for all xs"""

<<<<<<< HEAD
def get_sim_all(xs, sim: List[np.ndarray]) -> list:
    """"Get list of all simulations for all xs"""

=======
>>>>>>> c0bdaa05
    sim_all = []
    for x in xs:
        for sim_i, mask_i in \
                zip(sim, x.ixs):
            sim_x = sim_i[mask_i]
            if mask_i.any():
                sim_all.append(sim_x[0])
    return sim_all


def get_weight_for_surrogate(xs: List[InnerParameter],
                             sim: List[np.ndarray]) -> float:
    """Calculate weights for objective function"""

    sim_x_all = get_sim_all(xs, sim)
    eps = 1e-10
    v_net = 0
    for idx in range(len(sim_x_all) - 1):
        v_net += np.abs(sim_x_all[idx + 1] - sim_x_all[idx])
    w = 0.5 * np.sum(np.abs(sim_x_all)) + v_net + eps
    return w ** 2


def compute_interval_constraints(xs: List[InnerParameter],
                                 sim: List[np.ndarray],
                                 options: Dict) -> Tuple[float, float]:
    """Compute minimal interval range and gap"""

    # compute constraints on interval size and interval gap size
    # similar to Pargett et al. (2014)
    if 'minGap' not in options:
        eps = 1e-16
    else:
        eps = options['minGap']

    min_simulation, max_simulation = get_min_max(xs, sim)

    if options['intervalConstraints'] == MAXMIN:

        interval_range = \
            (max_simulation - min_simulation) / (2 * len(xs) + 1)
        interval_gap = \
            (max_simulation - min_simulation) / (4 * (len(xs) - 1) + 1)
    elif options['intervalConstraints'] == MAX:

        interval_range = max_simulation / (2 * len(xs) + 1)
        interval_gap = max_simulation / (4 * (len(xs) - 1) + 1)
    else:
        raise ValueError(
            f"intervalConstraints = "
            f"{options['intervalConstraints']} not implemented. "
            f"Please use {MAX} or {MAXMIN}."

        )
    if interval_gap < eps:
        interval_gap = eps
    return interval_range, interval_gap


def y2xi(optimal_scaling_bounds: np.ndarray,
         xs: List[InnerParameter],
         interval_gap: float,
         interval_range: float) -> np.ndarray:
    """Get optimal scaling bounds and return reparameterized parameters"""

    optimal_scaling_bounds_reparameterized = \
        np.full(shape=(np.shape(optimal_scaling_bounds)), fill_value=np.nan)

    for x in xs:
        x_category = int(x.category)
        if x_category == 1:
            optimal_scaling_bounds_reparameterized[x_category - 1] = \
                optimal_scaling_bounds[x_category - 1] \
                - interval_range
        else:
            optimal_scaling_bounds_reparameterized[x_category - 1] = \
                optimal_scaling_bounds[x_category - 1] \
                - optimal_scaling_bounds[x_category - 2] \
                - interval_gap - interval_range

    return optimal_scaling_bounds_reparameterized


def xi2y(
        optimal_scaling_bounds_reparameterized: np.ndarray,
        xs: List[InnerParameter],
        interval_gap: float,
        interval_range: float) -> np.ndarray:
    """
    Get reparameterized parameters and
    return original optimal scaling bounds
    """

    # TODO: optimal scaling parameters in
    #  parameter sheet have to be ordered at the moment
    optimal_scaling_bounds = \
        np.full(shape=(np.shape(optimal_scaling_bounds_reparameterized)),
                fill_value=np.nan)
    for x in xs:
        x_category = int(x.category)
        if x_category == 1:
            optimal_scaling_bounds[x_category - 1] = \
                interval_range + optimal_scaling_bounds_reparameterized[
                    x_category - 1]
        else:
            optimal_scaling_bounds[x_category - 1] = \
                optimal_scaling_bounds_reparameterized[x_category - 1] + \
                interval_gap + interval_range + optimal_scaling_bounds[
                    x_category - 2]
    return optimal_scaling_bounds


def obj_surrogate_data(xs: List[InnerParameter],
                       optimal_scaling_bounds: np.ndarray,
                       sim: List[np.ndarray],
                       interval_gap: float,
                       interval_range: float,
                       w: float,
                       options: Dict) -> float:
    """compute optimal scaling objective function"""

    obj = 0.0
    if options['reparameterized']:
        optimal_scaling_bounds = \
            xi2y(optimal_scaling_bounds, xs, interval_gap, interval_range)

    for x in xs:
        x_upper, x_lower = \
            get_bounds_for_category(
                x, optimal_scaling_bounds, interval_gap, options
            )
        for sim_i, mask_i in \
                zip(sim, x.ixs):
            if mask_i.any():
                y_sim = sim_i[mask_i]
                if x_lower > y_sim:
                    y_surrogate = x_lower
                elif y_sim > x_upper:
                    y_surrogate = x_upper
                else:
                    y_surrogate = y_sim
                obj += (y_surrogate - y_sim) ** 2
    obj = np.divide(obj, w)
    return obj


def get_bounds_for_category(x: InnerParameter,
                            optimal_scaling_bounds: np.ndarray,
                            interval_gap: float,
                            options: Dict) -> Tuple[float, float]:
    """Return upper and lower bound for a specific category x"""

    x_category = int(x.category)

    if options['method'] == REDUCED:
        x_upper = optimal_scaling_bounds[x_category - 1]
        if x_category == 1:
            x_lower = 0
        elif x_category > 1:
            x_lower = optimal_scaling_bounds[x_category - 2] + interval_gap
        else:
            raise ValueError('Category value needs to be larger than 0.')
    elif options['method'] == STANDARD:
        x_lower = optimal_scaling_bounds[2 * x_category - 2]
        x_upper = optimal_scaling_bounds[2 * x_category - 1]
    else:
        raise NotImplementedError(
            f"Unkown optimal scaling method {options['method']}. "
            f"Please use {REDUCED} or {STANDARD}."

        )
    return x_upper, x_lower


def get_constraints_for_optimization(xs: List[InnerParameter],
                                     sim: List[np.ndarray],
                                     options: Dict) -> Dict:
    """Return constraints for inner optimization"""

    num_categories = len(xs)
    interval_range, interval_gap = \
        compute_interval_constraints(xs, sim, options)
    if options['method'] == REDUCED:
        a = np.diag(-np.ones(num_categories), -1) \
            + np.diag(np.ones(num_categories + 1))
        a = a[:-1, :-1]
        b = np.empty((num_categories,))
        b[0] = interval_range
        b[1:] = interval_range + interval_gap
    elif options['method'] == STANDARD:
        a = np.diag(-np.ones(2 * num_categories), -1) \
            + np.diag(np.ones(2 * num_categories + 1))
        a = a[:-1, :]
        a = a[:, :-1]
        b = np.empty((2 * num_categories,))
        b[0] = 0
        b[1::2] = interval_range
        b[2::2] = interval_gap
    ineq_cons = {'type': 'ineq', 'fun': lambda x: a.dot(x) - b}

    return ineq_cons<|MERGE_RESOLUTION|>--- conflicted
+++ resolved
@@ -124,11 +124,9 @@
                       sim: List[np.ndarray],
                       interval_range: float,
                       interval_gap: float) -> Dict:
-<<<<<<< HEAD
+
     """Return default options for scipy optimizer"""
-=======
-    """Return default otpions for scipy optimizer"""
->>>>>>> c0bdaa05
+
 
     from scipy.optimize import Bounds
 
@@ -180,12 +178,10 @@
 def get_sim_all(xs, sim: List[np.ndarray]) -> list:
     """"Get list of all simulations for all xs"""
 
-<<<<<<< HEAD
+
 def get_sim_all(xs, sim: List[np.ndarray]) -> list:
     """"Get list of all simulations for all xs"""
 
-=======
->>>>>>> c0bdaa05
     sim_all = []
     for x in xs:
         for sim_i, mask_i in \
