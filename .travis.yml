language: python
python:
  - "3.8"

os:
  - linux
dist:
  - bionic
compiler:
  - gcc

# install dependencies

addons:
  apt:
    update: true
    packages:
      - build-essential
      - coinor-libipopt1v5
      - coinor-libipopt-dev
      - gfortran
      - lcov
      - libatlas-base-dev
      - libhdf5-serial-dev
      - pandoc
      - pkg-config
      - python-dev
      - swig3.0
      - zlib1g-dev

install:
  - mkdir -p ~/bin/ && ln -s /usr/bin/swig3.0 ~/bin/swig && export PATH=~/bin/:$PATH
  - pip3 install -r ./.travis_pip_reqs.txt
  - pip3 install .[ipopt,dlib,pyswarm,pymc3]
  - pip3 install https://github.com/petab-dev/petab/archive/develop.zip
  - pip3 install -e
      git+https://github.com/icb-dcm/amici.git@develop#egg=amici\&subdirectory=python/sdist
  - if [ "$TRAVIS_PULL_REQUEST" = "false" ]; then
      git clone --depth 1
        https://github.com/petab-dev/petab_test_suite tmp/petab_test_suite;
      pip3 install -e tmp/petab_test_suite;
<<<<<<< HEAD
    fi 
=======
    fi
>>>>>>> 6fe34a40
  - if [ "$TRAVIS_PULL_REQUEST" != "false" ]; then
      pip install -r .rtd_pip_reqs.txt;
    fi

# run tests
script:
  - if [ "$TRAVIS_PULL_REQUEST" = "false" ]; then
<<<<<<< HEAD
      python3 -m flake8 
        --exclude=build,doc,example,tmp,amici_models
        --per-file-ignores='*/__init__.py:F401';
=======
      ./run_flake8.sh;
>>>>>>> 6fe34a40
    fi
  - if [ "$TRAVIS_PULL_REQUEST" = "false" ]; then
      travis_wait 20 python3 -m pytest --cov=pypesto ./test/test_*;
    fi
  - if [ "$TRAVIS_PULL_REQUEST" = "false" ]; then
      travis_wait 20 xvfb-run -a python3 -m pytest
        --cov=pypesto --cov-append ./test/visualize/test_*;
    fi
  - if [ "$TRAVIS_PULL_REQUEST" != "false" ]; then
      sphinx-build -W -b html -d doc/_build/html doc/ doc/_build/html;
    fi
  - if [ "$TRAVIS_PULL_REQUEST" != "false" ]; then
      test/run_notebook.sh doc/example/;
    fi
  - if [ "$TRAVIS_PULL_REQUEST" = "false" ]; then
      coverage xml;
    fi
<<<<<<< HEAD
=======
  - if [ "$TRAVIS_PULL_REQUEST" = "false" ]; then
      ./test/check_git_size.sh;
    fi
>>>>>>> 6fe34a40

after_success:
  - bash <(curl -s https://codecov.io/bash)

deploy:
  provider: pypi
  username: $TWINE_USERNAME
  password: $TWINE_PASSWORD
  on:
    tags: true
  skip_existing: true

# cache dependencies

cache: pip<|MERGE_RESOLUTION|>--- conflicted
+++ resolved
@@ -39,11 +39,7 @@
       git clone --depth 1
         https://github.com/petab-dev/petab_test_suite tmp/petab_test_suite;
       pip3 install -e tmp/petab_test_suite;
-<<<<<<< HEAD
-    fi 
-=======
     fi
->>>>>>> 6fe34a40
   - if [ "$TRAVIS_PULL_REQUEST" != "false" ]; then
       pip install -r .rtd_pip_reqs.txt;
     fi
@@ -51,13 +47,7 @@
 # run tests
 script:
   - if [ "$TRAVIS_PULL_REQUEST" = "false" ]; then
-<<<<<<< HEAD
-      python3 -m flake8 
-        --exclude=build,doc,example,tmp,amici_models
-        --per-file-ignores='*/__init__.py:F401';
-=======
       ./run_flake8.sh;
->>>>>>> 6fe34a40
     fi
   - if [ "$TRAVIS_PULL_REQUEST" = "false" ]; then
       travis_wait 20 python3 -m pytest --cov=pypesto ./test/test_*;
@@ -75,12 +65,9 @@
   - if [ "$TRAVIS_PULL_REQUEST" = "false" ]; then
       coverage xml;
     fi
-<<<<<<< HEAD
-=======
   - if [ "$TRAVIS_PULL_REQUEST" = "false" ]; then
       ./test/check_git_size.sh;
     fi
->>>>>>> 6fe34a40
 
 after_success:
   - bash <(curl -s https://codecov.io/bash)
