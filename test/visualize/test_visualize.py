import pypesto
import pypesto.optimize as optimize
import pypesto.profile as profile
import pypesto.sample as sample
import pypesto.visualize as visualize

import numpy as np
import scipy.optimize as so
import matplotlib.pyplot as plt
import pytest


def close_fig(fun):
    """Close figure."""

    def wrapped_fun(*args):
        ret = fun(*args)
        plt.close('all')
        return ret

    return wrapped_fun


# Define some helper functions, to have the test code more readable
def create_bounds():
    # define bounds for a pypesto problem
    lb = -7 * np.ones((1, 2))
    ub = 7 * np.ones((1, 2))

    return lb, ub


def create_problem():
    # define a pypesto objective
    objective = pypesto.Objective(fun=so.rosen,
                                  grad=so.rosen_der,
                                  hess=so.rosen_hess)

    # define a pypesto problem
    (lb, ub) = create_bounds()
    problem = pypesto.Problem(objective=objective, lb=lb, ub=ub)

    return problem


def create_optimization_result():
    # create the pypesto problem
    problem = create_problem()

    # write some dummy results for optimization
    result = pypesto.Result(problem=problem)
    for j in range(0, 3):
<<<<<<< HEAD
        optimizer_result = pypesto.OptimizerResult(
            id=str(j), fval=j * 0.01, x=np.array([j + 0.1, j + 1]))
        result.optimize_result.append(optimizer_result=optimizer_result)
    for j in range(0, 4):
        optimizer_result = pypesto.OptimizerResult(
            id=str(j+3), fval=10 + j * 0.01,
=======
        optimizer_result = optimize.OptimizerResult(
            id=str(j), fval=j * 0.01, x=np.array([j + 0.1, j + 1]))
        result.optimize_result.append(optimizer_result=optimizer_result)
    for j in range(0, 4):
        optimizer_result = optimize.OptimizerResult(
            id=str(j + 3), fval=10 + j * 0.01,
>>>>>>> 6fe34a40
            x=np.array([2.5 + j + 0.1, 2 + j + 1]))
        result.optimize_result.append(optimizer_result=optimizer_result)

    return result


def create_optimization_result_nan_inf():
    """
    Create a result object containing nan and inf function values
    """
    # get result with only numbers
    result = create_optimization_result()

    # append nan and inf
    optimizer_result = optimize.OptimizerResult(
        fval=float('nan'), x=np.array([float('nan'), float('nan')]))
    result.optimize_result.append(optimizer_result=optimizer_result)
    optimizer_result = optimize.OptimizerResult(
        fval=-float('inf'), x=np.array([-float('inf'), -float('inf')]))
    result.optimize_result.append(optimizer_result=optimizer_result)

    return result


def create_optimization_history():
    # create the pypesto problem
    problem = create_problem()

    # create optimizer
    optimizer_options = {'maxiter': 200}
    optimizer = optimize.ScipyOptimizer(
        method='TNC', options=optimizer_options)

    history_options = pypesto.HistoryOptions(
        trace_record=True, trace_save_iter=1)

    # run optimization
    optimize_options = optimize.OptimizeOptions(allow_failed_starts=True)
    result_with_trace = optimize.minimize(
        problem=problem,
        optimizer=optimizer,
        n_starts=5,
        startpoint_method=pypesto.startpoint.uniform,
        options=optimize_options,
        history_options=history_options
    )

    return result_with_trace


def create_profile_result():
    # create a pypesto result
    result = create_optimization_result()

    # write some dummy results for profiling
    ratio_path_1 = [0.15, 0.25, 0.7, 1., 0.8, 0.35, 0.15]
    ratio_path_2 = [0.1, 0.2, 0.7, 1., 0.8, 0.3, 0.1]
    x_path_1 = np.array([[2., 2.1, 2.3, 2.5, 2.7, 2.9, 3.],
                         [1., 1.2, 1.4, 1.5, 1.6, 1.8, 2.]])
    x_path_2 = np.array([[1., 1.1, 1.3, 1.5, 1.7, 1.9, 2.1],
                         [2.1, 2.2, 2.4, 2.5, 2.8, 2.9, 3.1]])
    fval_path_1 = [4., 3., 1., 0., 1.5, 2.5, 5.]
    fval_path_2 = [4.5, 3.5, 1.5, 0., 1.3, 2.3, 4.3]
    tmp_result_1 = profile.ProfilerResult(x_path_1, fval_path_1, ratio_path_1)
    tmp_result_2 = profile.ProfilerResult(x_path_2, fval_path_2, ratio_path_2)

    # use pypesto function to write the numeric values into the results
    result.profile_result.append_empty_profile_list()
    result.profile_result.append_profiler_result(tmp_result_1)
    result.profile_result.append_profiler_result(tmp_result_2)

    return result


def create_plotting_options():
    # create sets of reference points (from tuple, dict and from list)
    ref1 = ([1., 1.5], 0.2)
    ref2 = ([1.8, 1.9], 0.6)
    ref3 = {'x': np.array([1.4, 1.7]), 'fval': 0.4}
    ref4 = [ref1, ref2]
    ref_point = visualize.create_references(ref4)

    return ref1, ref2, ref3, ref4, ref_point


@close_fig
def test_waterfall():
    # create the necessary results
    result_1 = create_optimization_result()
    result_2 = create_optimization_result()

    # test a standard call
    visualize.waterfall(result_1)

    # test plotting of lists
    visualize.waterfall([result_1, result_2])


@close_fig
def test_waterfall_with_nan_inf():
    # create the necessary results, one with nan and inf, one without
    result_1 = create_optimization_result_nan_inf()
    result_2 = create_optimization_result()

    # test a standard call
    visualize.waterfall(result_1)

    # test plotting of lists
    visualize.waterfall([result_1, result_2])


@close_fig
def test_waterfall_with_options():
    # create the necessary results
    result_1 = create_optimization_result()
    result_2 = create_optimization_result()

    # alternative figure size and plotting options
    (_, _, ref3, _, ref_point) = create_plotting_options()
    alt_fig_size = (9.0, 8.0)

    with pytest.warns(UserWarning, match="Invalid lower bound"):
        # Test with y-limits as vector and invalid lower bound
        visualize.waterfall(result_1,
                            reference=ref_point,
                            y_limits=[-0.5, 2.5],
                            start_indices=[0, 1, 4, 11],
                            size=alt_fig_size,
                            colors=[1., .3, .3, 0.5])

    # Test with fully invalid bounds
    with pytest.warns(UserWarning, match="Invalid bounds"):
        visualize.waterfall(result_1, y_limits=[-1.5, 0.])

    # Test with y-limits as float
    with pytest.warns(UserWarning, match="Offset specified by user"):
        visualize.waterfall([result_1, result_2],
                            reference=ref3,
                            offset_y=-2.5,
                            start_indices=3,
                            y_limits=5.)

    # Test with linear scale
    visualize.waterfall(result_1,
                        reference=ref3,
                        scale_y='lin',
                        offset_y=0.2,
                        y_limits=5.)


@close_fig
def test_waterfall_lowlevel():
    # test empty input
    visualize.waterfall_lowlevel([])

    # test if it runs at all
    fvals = [0.01, 0.02, 1.01, 2.02, 2.03, 2.04, 3, 4, 4.1, 4.11]
    visualize.waterfall_lowlevel(fvals)
    fvals = np.array(fvals)
    visualize.waterfall_lowlevel(fvals)


@close_fig
def test_parameters():
    # create the necessary results
    result_1 = create_optimization_result()
    result_2 = create_optimization_result()

    # test a standard call
    visualize.parameters(result_1)

    # test plotting of lists
    visualize.parameters([result_1, result_2])


@close_fig
def test_parameters_with_nan_inf():
    # create the necessary results
    result_1 = create_optimization_result_nan_inf()
    result_2 = create_optimization_result_nan_inf()

    # test a standard call
    visualize.parameters(result_1)

    # test plotting of lists
    visualize.parameters([result_1, result_2])


@close_fig
def test_parameters_with_options():
    # create the necessary results
    result_1 = create_optimization_result()
    result_2 = create_optimization_result()

    # alternative figure size and plotting options
    (_, _, _, _, ref_point) = create_plotting_options()
    alt_fig_size = (9.0, 8.0)

    # test calls with specific options
    visualize.parameters(result_1,
                         parameter_indices='all',
                         reference=ref_point,
                         size=alt_fig_size,
                         colors=[1., .3, .3, 0.5])

    visualize.parameters([result_1, result_2],
                         parameter_indices='all',
                         reference=ref_point,
                         balance_alpha=False,
                         start_indices=(0, 1, 4))

    visualize.parameters([result_1, result_2],
                         parameter_indices='free_only',
                         start_indices=3)


@close_fig
def test_parameters_lowlevel():
    # create some dummy results
    (lb, ub) = create_bounds()
    fvals = [0.01, 0.02, 1.01, 2.02, 2.03, 2.04, 3, 4, 4.1, 4.11]
    xs = [[0.1, 1], [1.2, 3], [2, 4], [1.2, 4.1], [1.1, 3.5],
          [4.2, 3.5], [1, 4], [6.2, 5], [4.3, 3], [3, 2]]

    # pass lists
    visualize.parameters_lowlevel(xs, fvals, lb=lb, ub=ub)

    # pass numpy arrays
    fvals = np.array(fvals)
    xs = np.array(xs)
    visualize.parameters_lowlevel(xs, fvals, lb=lb, ub=ub)

    # test no bounds
    visualize.parameters_lowlevel(xs, fvals)


@close_fig
def test_profiles():
    # create the necessary results
    result_1 = create_profile_result()
    result_2 = create_profile_result()

    # test a standard call
    visualize.profiles(result_1)

    # test plotting of lists
    visualize.profiles([result_1, result_2])


@close_fig
def test_profiles_with_options():
    # create the necessary results
    result = create_profile_result()
    result.profile_result.list.append([result.profile_result.list[0][1], None])

    # alternative figure size and plotting options
    (_, _, _, _, ref_point) = create_plotting_options()
    alt_fig_size = (9.0, 8.0)

    # test a call with some specific options
    visualize.profiles(result,
                       reference=ref_point,
                       size=alt_fig_size,
                       profile_list_ids=[0, 1],
                       legends=['profile list 0', 'profile list 1'],
                       colors=[[1., .3, .3, .5], [.5, .9, .4, .3]])


@close_fig
def test_profiles_lowlevel():
    # test empty input
    visualize.profiles_lowlevel([])

    # test if it runs at all using dummy results
    p1 = np.array([[2., 2.1, 2.3, 2.5, 2.7, 2.9, 3.],
                   [0.15, 0.25, 0.7, 1., 0.8, 0.35, 0.15]])
    p2 = np.array([[1., 1.2, 1.4, 1.5, 1.6, 1.8, 2.],
                   [0.1, 0.2, 0.5, 1., 0.6, 0.4, 0.1]])
    fvals = [p1, p2]
    visualize.profiles_lowlevel(fvals)


@close_fig
def test_profile_lowlevel():
    # test empty input
    visualize.profile_lowlevel(fvals=[])

    # test if it runs at all using dummy results
    fvals = np.array([[2., 2.1, 2.3, 2.5, 2.7, 2.9, 3.],
                      [0.15, 0.25, 0.7, 1., 0.8, 0.35, 0.15]])
    visualize.profile_lowlevel(fvals=fvals)


@close_fig
def test_profile_cis():
    """Test the profile approximate confidence interval visualization."""
    result = create_profile_result()
    visualize.profile_cis(result, confidence_level=0.99)
    visualize.profile_cis(
        result, show_bounds=True, profile_indices=[0])


@close_fig
def test_optimizer_history():
    # create the necessary results
    result_1 = create_optimization_history()
    result_2 = create_optimization_history()

    # test a standard call
    visualize.optimizer_history(result_1)

    # test plotting of lists
    visualize.optimizer_history([result_1,
                                 result_2])


@close_fig
def test_optimizer_history_with_options():
    # create the necessary results
    result_1 = create_optimization_history()
    result_2 = create_optimization_history()

    # alternative figure size and plotting options
    (_, _, ref3, _, ref_point) = create_plotting_options()
    alt_fig_size = (9.0, 8.0)

    # Test with y-limits as vector
    with pytest.warns(UserWarning, match="Invalid lower bound"):
        visualize.optimizer_history(result_1,
                                    y_limits=[-0.5, 2.5],
                                    start_indices=[0, 1, 4, 11],
                                    reference=ref_point,
                                    size=alt_fig_size,
                                    trace_x='steps',
                                    trace_y='fval',
                                    offset_y=-10.,
                                    colors=[1., .3, .3, 0.5])

    # Test with linear scale
    visualize.optimizer_history([result_1,
                                 result_2],
                                y_limits=[-0.5, 2.5],
                                start_indices=[0, 1, 4, 11],
                                reference=ref_point,
                                size=alt_fig_size,
                                scale_y='lin')

    # Test with y-limits as float
    visualize.optimizer_history(result_1,
                                y_limits=5.,
                                start_indices=3,
                                reference=ref3,
                                trace_x='time',
                                trace_y='gradnorm',
                                offset_y=10.)


@close_fig
def test_optimizer_history_lowlevel():
    # test empty input
    visualize.optimizer_history_lowlevel([])

    # pass numpy array
    x_vals = np.array(list(range(10)))
    y_vals = 11. * np.ones(10) - x_vals
    vals1 = np.array([x_vals, y_vals])
    vals2 = np.array([0.1 * np.ones(10) + x_vals, np.ones(10) + y_vals])
    vals = [vals1, vals2]

    # test with numpy arrays
    visualize.optimizer_history_lowlevel(vals1)
    visualize.optimizer_history_lowlevel(vals2)

    # test with a list of arrays
    visualize.optimizer_history_lowlevel(vals)


def test_assign_clusters():
    # test empty input
    visualize.assign_clusters([])

    # test if it runs at all
    fvals = [0.01, 0.02, 1.01, 2.02, 2.03, 2.04, 3, 4, 4.1, 4.11, 10]
    visualize.assign_clusters(fvals)
    fvals = np.array(fvals)
    clust, clustsize = visualize.assign_clusters(fvals)
    np.testing.assert_array_equal(clust, [0, 0, 1, 2, 2, 2, 3, 4, 4, 4, 5])
    np.testing.assert_array_equal(clustsize, [2, 1, 3, 1, 3, 1])

    # test if clustering works as intended
    fvals = [0., 0.00001, 1., 2., 2.001]
    clust, clustsize = visualize.assign_clusters(fvals)
    assert len(clust) == 5
    assert len(clustsize) == 3
    np.testing.assert_array_equal(clust, [0, 0, 1, 2, 2])
    np.testing.assert_array_equal(clustsize, [2, 1, 2])


def test_assign_clustered_colors():
    # test empty input
    visualize.assign_clustered_colors([])

    # test if it runs at all
    fvals = [0.01, 0.02, 1.01, 2.02, 2.03, 2.04, 3, 4, 4.1, 4.11]
    visualize.assign_clustered_colors(fvals)
    fvals = np.array(fvals)
    visualize.assign_clustered_colors(fvals)


def test_assign_colors():
    # test empty input
    visualize.assign_colors([])

    # test if it runs at all
    fvals = [0.01, 0.02, 1.01, 2.02, 2.03, 2.04, 3, 4, 4.1, 4.11]
    visualize.assign_colors(fvals)
    fvals = np.array(fvals)
    visualize.assign_colors(fvals)
    fvals = [0.01, 0.02, 1.]
    visualize.assign_colors(fvals, colors=[.5, .9, .9, .3])
    visualize.assign_colors(fvals, colors=[[.5, .9, .9, .3],
                                           [.5, .8, .8, .5],
                                           [.9, .1, .1, .1]])


def test_delete_nan_inf():
    # create fvals containing nan and inf
    fvals = np.array([42, 1.5, np.nan, 67.01, np.inf])

    # create a random x
    x = np.array([[1, 2], [1, 1], [np.nan, 1], [65, 1], [2, 3]])
    x, fvals = visualize.delete_nan_inf(fvals, x)

    # test if the nan and inf in fvals are deleted, and so do the
    # corresponding entries in x
    np.testing.assert_array_equal(fvals, [42, 1.5, 67.01])
    np.testing.assert_array_equal(x, [[1, 2], [1, 1], [65, 1]])


def test_reference_points():
    # create the necessary results
    (ref1, ref2, ref3, ref4, _) = create_plotting_options()

    # Try conversion from different inputs
    visualize.create_references(ref1)
    visualize.create_references(references=ref2)
    ref_list_1 = visualize.create_references(ref3)
    ref_list_2 = visualize.create_references(ref4)

    # Try to append to a list
    ref_list_2.append(ref_list_1[0])
    ref_list_2 = visualize.create_references(ref_list_2)

    # Try to append one point to a list via the interface
    visualize.create_references(references=ref_list_2,
                                x=ref2[0], fval=ref2[1])


def test_process_result_list():
    # create the necessary results
    result_1 = create_optimization_result()
    result_2 = create_optimization_result()

    # Test empty arguments
    visualize.process_result_list([])

    # Test single argument
    # Test single argument
    visualize.process_result_list(result_1)

    # Test handling of a real list
    res_list = [result_1]
    visualize.process_result_list(res_list)
    res_list.append(result_2)
    visualize.process_result_list(res_list)


def create_sampling_result():
    """Create a result object containing sample results."""
    result = create_optimization_result()
    n_chain = 2
    n_iter = 100
    n_par = len(result.optimize_result.get_for_key('x')[0])
    trace_neglogpost = np.random.randn(n_chain, n_iter)
    trace_neglogprior = np.zeros((n_chain, n_iter))
    trace_x = np.random.randn(n_chain, n_iter, n_par)
    betas = np.array([1, .1])
    sample_result = sample.McmcPtResult(
        trace_neglogpost=trace_neglogpost,
        trace_neglogprior=trace_neglogprior,
        trace_x=trace_x, betas=betas,
        burn_in=10)
    result.sample_result = sample_result

    return result


@close_fig
def test_sampling_fval_trace():
    """Test pypesto.visualize.sampling_fval_trace"""
    result = create_sampling_result()
    visualize.sampling_fval_trace(result)
    # call with custom arguments
    visualize.sampling_fval_trace(
        result, i_chain=1, stepsize=5, size=(10, 10))


@close_fig
def test_sampling_parameters_trace():
    """Test pypesto.visualize.sampling_parameters_trace"""
    result = create_sampling_result()
    visualize.sampling_parameters_trace(result)
    # call with custom arguments
    visualize.sampling_parameters_trace(
        result, i_chain=1, stepsize=5, size=(10, 10),
        use_problem_bounds=False)


@close_fig
def test_sampling_scatter():
    """Test pypesto.visualize.sampling_scatter"""
    result = create_sampling_result()
    visualize.sampling_scatter(result)
    # call with custom arguments
    visualize.sampling_scatter(
        result, i_chain=1, stepsize=5, size=(10, 10))


@close_fig
def test_sampling_1d_marginals():
    """Test pypesto.visualize.sampling_1d_marginals"""
    result = create_sampling_result()
    visualize.sampling_1d_marginals(result)
    # call with custom arguments
    visualize.sampling_1d_marginals(
        result, i_chain=1, stepsize=5, size=(10, 10))
    # call with other modes
    visualize.sampling_1d_marginals(result, plot_type='hist')
    visualize.sampling_1d_marginals(
        result, plot_type='kde', bw='silverman')<|MERGE_RESOLUTION|>--- conflicted
+++ resolved
@@ -50,22 +50,13 @@
     # write some dummy results for optimization
     result = pypesto.Result(problem=problem)
     for j in range(0, 3):
-<<<<<<< HEAD
-        optimizer_result = pypesto.OptimizerResult(
-            id=str(j), fval=j * 0.01, x=np.array([j + 0.1, j + 1]))
-        result.optimize_result.append(optimizer_result=optimizer_result)
-    for j in range(0, 4):
-        optimizer_result = pypesto.OptimizerResult(
-            id=str(j+3), fval=10 + j * 0.01,
-=======
         optimizer_result = optimize.OptimizerResult(
             id=str(j), fval=j * 0.01, x=np.array([j + 0.1, j + 1]))
         result.optimize_result.append(optimizer_result=optimizer_result)
-    for j in range(0, 4):
-        optimizer_result = optimize.OptimizerResult(
-            id=str(j + 3), fval=10 + j * 0.01,
->>>>>>> 6fe34a40
-            x=np.array([2.5 + j + 0.1, 2 + j + 1]))
+        for j in range(0, 4):
+            optimizer_result = optimize.OptimizerResult(
+                id=str(j + 3), fval=10 + j * 0.01,
+                x=np.array([2.5 + j + 0.1, 2 + j + 1]))
         result.optimize_result.append(optimizer_result=optimizer_result)
 
     return result
